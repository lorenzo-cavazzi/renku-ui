--- conflicted
+++ resolved
@@ -127,15 +127,11 @@
           <CardTitle>
             <div className={cx("d-flex", "flex-wrap", "align-items-center")}>
               <span className="pe-2">{display_name}</span>
-<<<<<<< HEAD
               <ConnectButton
                 id={id}
                 connectionStatus={connection?.status}
                 kind={kind}
               />
-=======
-              <ConnectButton connectionStatus={connection?.status} id={id} />
->>>>>>> 910491fc
             </div>
           </CardTitle>
           <CardText className="mb-1">
@@ -161,16 +157,11 @@
 }
 
 interface ConnectButtonParams {
-<<<<<<< HEAD
+  connectionStatus?: ConnectionStatus;
   id: string;
   kind?: ProviderKind;
-=======
->>>>>>> 910491fc
-  connectionStatus?: ConnectionStatus;
-  id: string;
-}
-
-<<<<<<< HEAD
+}
+
 function ConnectButton({ id, connectionStatus, kind }: ConnectButtonParams) {
   const hereUrl = useMemo(() => {
     const here = new URL(window.location.href);
@@ -179,10 +170,6 @@
     }
     return here.href;
   }, [id, kind]);
-=======
-function ConnectButton({ connectionStatus, id }: ConnectButtonParams) {
-  const hereUrl = window.location.href;
->>>>>>> 910491fc
 
   const authorizeUrl = `/ui-server/api/data/oauth2/providers/${id}/authorize`;
   const url = `${authorizeUrl}?next_url=${encodeURIComponent(hereUrl)}`;
