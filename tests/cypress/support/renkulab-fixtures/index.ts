/*!
 * Copyright 2022 - Swiss Data Science Center (SDSC)
 * A partnership between École Polytechnique Fédérale de Lausanne (EPFL) and
 * Eidgenössische Technische Hochschule Zürich (ETHZ).
 *
 * Licensed under the Apache License, Version 2.0 (the "License");
 * you may not use this file except in compliance with the License.
 * You may obtain a copy of the License at
 *
 *      http://www.apache.org/licenses/LICENSE-2.0
 *
 * Unless required by applicable law or agreed to in writing, software
 * distributed under the License is distributed on an "AS IS" BASIS, WITHOUT
 * WARRANTIES OR CONDITIONS OF ANY KIND, either express or implied.
 * See the License for the specific language governing permissions and
 * limitations under the License.
 */

/**
 * Common fixtures defined in one place.
 */
import { Admin } from "./admin";
import { CloudStorage } from "./cloudStorage";
import { ConnectedServices } from "./connectedServices";
import { Dashboard } from "./dashboard";
import { DataConnector } from "./dataConnectors";
import { DataServices } from "./dataServices";
import { Datasets } from "./datasets";
import BaseFixtures from "./fixtures";
import { Global } from "./global";
import { KgSearch } from "./kgSearch";
import { NewProject } from "./newProject";
import { NewSession } from "./newSession";
import { Projects } from "./projects";
import { ProjectV2 } from "./projectV2";
import { SearchV2 } from "./searchV2";
import { Secrets } from "./secrets";
import { Sessions } from "./sessions";
import { Terms } from "./terms";
import { User } from "./user";
import { UserPreferences } from "./user-preferences";
import { NamespaceV2 } from "./namespaceV2";
import { Workflows } from "./workflows";

const V1Fixtures = NewProject(
  NewSession(
    Dashboard(
      Sessions(
        Admin(
<<<<<<< HEAD
          DataServices(
            CloudStorage(
              Datasets(
                Projects(
                  ProjectV2(
                    SearchV2(
                      Secrets(
                        Terms(
                          User(
                            ConnectedServices(
=======
          DataConnector(
            DataServices(
              CloudStorage(
                Datasets(
                  Projects(
                    ProjectV2(
                      SearchV2(
                        Secrets(
                          Terms(
                            User(
>>>>>>> 0651eed4
                              UserPreferences(
                                Workflows(KgSearch(Global(BaseFixtures)))
                              )
                            )
                          )
                        )
                      )
                    )
                  )
                )
              )
            )
          )
        )
      )
    )
  )
);

const Fixtures = ProjectV2(NamespaceV2(V1Fixtures));

const fixtures = new Fixtures();
export default fixtures;

export type FixturesType = InstanceType<typeof Fixtures>;<|MERGE_RESOLUTION|>--- conflicted
+++ resolved
@@ -47,18 +47,6 @@
     Dashboard(
       Sessions(
         Admin(
-<<<<<<< HEAD
-          DataServices(
-            CloudStorage(
-              Datasets(
-                Projects(
-                  ProjectV2(
-                    SearchV2(
-                      Secrets(
-                        Terms(
-                          User(
-                            ConnectedServices(
-=======
           DataConnector(
             DataServices(
               CloudStorage(
@@ -69,9 +57,10 @@
                         Secrets(
                           Terms(
                             User(
->>>>>>> 0651eed4
-                              UserPreferences(
-                                Workflows(KgSearch(Global(BaseFixtures)))
+                              ConnectedServices(
+                                UserPreferences(
+                                  Workflows(KgSearch(Global(BaseFixtures)))
+                                )
                               )
                             )
                           )
