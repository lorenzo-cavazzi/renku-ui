/*!
 * Copyright 2018 - Swiss Data Science Center (SDSC)
 * A partnership between École Polytechnique Fédérale de Lausanne (EPFL) and
 * Eidgenössische Technische Hochschule Zürich (ETHZ).
 *
 * Licensed under the Apache License, Version 2.0 (the "License");
 * you may not use this file except in compliance with the License.
 * You may obtain a copy of the License at
 *
 *      http://www.apache.org/licenses/LICENSE-2.0
 *
 * Unless required by applicable law or agreed to in writing, software
 * distributed under the License is distributed on an "AS IS" BASIS, WITHOUT
 * WARRANTIES OR CONDITIONS OF ANY KIND, either express or implied.
 * See the License for the specific language governing permissions and
 * limitations under the License.
 */

/**
 *  incubator-renku-ui
 *
 *  Project.present.js
 *  Presentational components.
 */



import React, { Component } from 'react';

import { Link, Route, Switch }  from 'react-router-dom';

import { Container, Row, Col } from 'reactstrap';
import { Alert, Badge, Button, Form, FormGroup, FormText, Input, Label, Table } from 'reactstrap';
import { Nav, NavItem, NavLink } from 'reactstrap';
import { Card, CardBody, CardHeader } from 'reactstrap';

import FontAwesomeIcon from '@fortawesome/react-fontawesome'
import faStarRegular from '@fortawesome/fontawesome-free-regular/faStar'
import faStarSolid from '@fortawesome/fontawesome-free-solid/faStar'
import faExclamationCircle from '@fortawesome/fontawesome-free-solid/faExclamationCircle'


import ReactMarkdown from 'react-markdown'

import { Avatar, TimeCaption, FieldGroup, RenkuNavLink } from '../utils/UIComponents'

const imageBuildStatusText = {
  failed: 'No notebook image has been build. You can still open a notebook server with the default image.',
  canceled: 'The notebook image build has been cancelled.  You can still open a notebook server with the default image',
  running: 'The notebook image build is still ongoing. Wait a bit before launching a notebook...',
  pending: 'The notebook image build is still pending. Wait a bit before launching a notebook...'
};

const imageBuildAlertColor = {
  failed : 'danger',
  canceled : 'danger',
  running : 'warning',
  pending : 'warning'
};

class DataVisibility extends Component {
  render() {
    return <FormGroup>
      <Label>Visibility</Label>
      <Input type="select" placeholder="visibility" value={this.props.value.level} onChange={this.props.onChange}>
        <option value="public">Public</option>
        <option value="restricted">Restricted</option>
      </Input>
    </FormGroup>
  }
}

class ProjectNew extends Component {

  render() {
    const titleHelp = this.props.display.slug.length > 0 ? `Id: ${this.props.display.slug}` : null;
    return [
      <Row key="header"><Col md={8}>
        <h1>New Project</h1>
      </Col></Row>,
      <Row key="body"><Col md={8}>
        <form action="" method="post" encType="multipart/form-data" id="js-upload-form">
          <FieldGroup id="title" type="text" label="Title" placeholder="A brief name to identify the project"
            help={titleHelp} value={this.props.display.title} onChange={this.props.handlers.onTitleChange} />
          <FieldGroup id="description" type="textarea" label="Description" placeholder="A description of the project"
            help="A description of the project helps users understand it and is highly recommended."
            value={this.props.display.description} onChange={this.props.handlers.onDescriptionChange} />
          <DataVisibility value={this.props.meta.visibility} onChange={this.props.handlers.onVisibilityChange} />
          <br/>
          <Button color="primary" onClick={this.props.handlers.onSubmit}>
            Create
          </Button>
        </form>
      </Col></Row>
    ]
  }
}

class ProjectTag extends Component {
  render() {
    return <span><Badge color="primary">{this.props.tag}</Badge>&nbsp;</span>;
  }
}

function sortedTagList(taglistOrNull) {
  const taglist = taglistOrNull || [];
  const tlSet = new Set(taglist);
  const tl = Array.from(tlSet);
  tl.sort();
  return tl;
}

class ProjectTagList extends Component {
  render() {
    const taglist = sortedTagList(this.props.taglist);
    return (taglist.length > 0) ? taglist.map(t => <ProjectTag key={t} tag={t} />) : <br />;
  }
}

class ImageBuildInfo extends Component {
  render() {
    const imageBuild = this.props.imageBuild || {status: 'success'};
    const imageBuildAlert = imageBuild.status === 'success' ? null :
      <Alert color={imageBuildAlertColor[imageBuild.status]}>
        <p style={{float:'left'}}>{imageBuildStatusText[imageBuild.status] || imageBuildStatusText['failed']}</p>
        <p style={{float:'right'}}>
          <a href={`${this.props.externalUrl}/-/jobs/${imageBuild.id}`}
            className="btn btn-primary btn" role="button" target="_blank">View in GitLab</a>
          &nbsp;
          <Button
            color={imageBuildAlertColor[imageBuild.status]}
            onClick={this.props.onProjectRefresh}>Refresh</Button>
        </p>
        <div style={{clear: 'left'}}></div>
      </Alert>;
    return imageBuildAlert
  }
}

<<<<<<< HEAD
class ImageBuildInfoBadge extends Component {
  render() {
    const imageBuild = this.props.imageBuild || {status: 'success'};
    if (imageBuild.status === 'success') return null;
    return <Link className={`badge badge-${imageBuildAlertColor[imageBuild.status]}`}
      title={imageBuildStatusText[imageBuild.status] || imageBuildStatusText['failed']}
      to={this.props.notebooksUrl}>Notebooks</Link>
  }
}

class MergeRequestSuggestions extends Component {
  handleCreateMergeRequest(e, onCreateMergeRequest, branch) {
    e.preventDefault();
    onCreateMergeRequest(branch);
  }
=======
class MergeRequestSuggestions extends Component {
  handleCreateMergeRequest(e, onCreateMergeRequest, branch) {
    e.preventDefault();
    onCreateMergeRequest(branch);
  }
>>>>>>> 84647afb
  getCreateMRButton(branch) {
    return (
      <Button color="success" onClick={(e) => {
        e.preventDefault();
        this.props.onCreateMergeRequest(branch)
      }}
      >Create merge request</Button>
    );
  }

  render() {
    const mrSuggestions = this.props.suggestedMRBranches.map((branch, i) => {
      if (!this.props.canCreateMR) return null;
      return <Alert color="warning" key={i}>
        <p style={{float:'left'}}> Do you want to create a pending change for branch <b>{branch.name}</b>?</p>
        <p style={{float:'right'}}>
          &nbsp; <a href={`${this.props.externalUrl}/tree/${branch.name}`}
            className="btn btn-primary btn" role="button" target="_blank">View in GitLab</a>
          &nbsp; <Button color="success" onClick={(e) => {
            this.handleCreateMergeRequest(e, this.props.onCreateMergeRequest, branch)
          }}>Create Pending Change</Button>
          {/*TODO: Enable the 'no' option once the alert can be dismissed permanently!*/}
          {/*&nbsp; <Button color="warning" onClick={this.props.createMR(branch.iid)}>No</Button>*/}
        </p>
        <div style={{clear: 'left'}}></div>
      </Alert>
    });
    return mrSuggestions
  }
}

class ProjectViewHeader extends Component {

  render() {

    const core = this.props.core;
    const system = this.props.system;
    const starButtonText = this.props.starred ? 'unstar' : 'star';
    const starIcon = this.props.starred ? faStarSolid : faStarRegular;
    return (
      <Container fluid>
<<<<<<< HEAD
=======
        <ImageBuildInfo imageBuild={this.props.imageBuild} onProjectRefresh={this.props.onProjectRefresh} />
>>>>>>> 84647afb
        <MergeRequestSuggestions externalUrl={this.props.externalUrl} canCreateMR={this.props.canCreateMR}
          onCreateMergeRequest={this.props.onCreateMergeRequest} suggestedMRBranches={this.props.suggestedMRBranches} />
        <Row>
          <Col xs={12} md={9}>
            <h1>{core.title}</h1>
            <p>
              <span className="lead">{core.description}</span> <br />
              <TimeCaption key="time-caption" time={core.last_activity_at} />
            </p>
          </Col>
          <Col xs={12} md={3}>
            <p className="text-md-right">
              <ProjectTagList taglist={system.tag_list} />
            </p>
            <div className="d-flex flex-row-reverse">
              <div className={`fixed-width-${this.props.starred ? '120' : '100'}`}>
                <form className="input-group input-group-sm">
                  <div className="input-group-prepend">
                    <button className="btn btn-outline-primary" onClick={this.props.onStar}>
                      <FontAwesomeIcon icon={starIcon} /> {starButtonText}
                    </button>
                  </div>
                  <input className="form-control border-primary text-right"
                    placeholder={system.star_count} aria-label="starCount" readOnly={true}/>
                </form>
              </div>
            </div>
            <p className="text-md-right pt-3">
              <ImageBuildInfoBadge notebooksUrl={this.props.notebooksUrl} imageBuild={this.props.imageBuild} />
            </p>
          </Col>
        </Row>
      </Container>
    )
  }
}

class ProjectNav extends Component {

  render() {
    return (
      <Nav pills className={'nav-pills-underline'}>
        <NavItem>
          <RenkuNavLink to={this.props.overviewUrl} title="Overview" />
        </NavItem>
        <NavItem>
          <RenkuNavLink exact={false} to={this.props.kusUrl} title="Kus" />
        </NavItem>
        <NavItem>
          <RenkuNavLink exact={false} to={this.props.notebooksUrl} title="Files" />
        </NavItem>
        <NavItem>
          <RenkuNavLink exact={false} to={this.props.mrOverviewUrl} title="Pending Changes" />
        </NavItem>
        <NavItem>
          <RenkuNavLink exact={false} to={this.props.settingsUrl} title="Settings" />
        </NavItem>
      </Nav>)
  }
}

class ProjectFilesNav extends Component {

  render() {
    const selected = 'notebooks';
    const dummy = () => { };
    const onWorkflows = dummy;
    const onOther = dummy;

    return (
      <Nav pills className={'flex-column'}>
        <NavItem>
          <RenkuNavLink to={this.props.notebooksUrl} title="Notebooks" />
        </NavItem>
        <NavItem>
          <RenkuNavLink to={this.props.dataUrl} title="Data" />
        </NavItem>
        <NavItem><NavLink href="#" active={selected === 'workflows'}
          onClick={onWorkflows}>Workflows</NavLink></NavItem>
        <NavItem><NavLink href="#" active={selected === 'other'}
          onClick={onOther}>Other</NavLink></NavItem>
      </Nav>)
  }
}

class ProjectViewReadme extends Component {

  render() {
    const readmeText = this.props.readme.text;
    return (
      <Card className="border-0">
        <CardHeader>README.md</CardHeader>
        <CardBody>
          <ReactMarkdown key="readme" source={readmeText} />
        </CardBody>
      </Card>
    )
  }
}

// class ProjectViewStats extends Component {
//
//   render() {
//     const lastActivityAt = this.props.lastActivityAt;
//     return [
//       <h3 key="header">Stats</h3>,
//       <TimeCaption key="time-caption" time={lastActivityAt} />,
//       <p key="stats">
//         <b>Kus</b> 5; 1 closed, 2 active<br />
//         <b>Contributors</b> 3<br />
//         <b>Notebooks</b> 3
//       </p>,
//     ]
//   }
// }

class ProjectViewOverview extends Component {

  render() {
    // return [
    //   <Col key="stats" sm={12} md={3}><br /><ProjectViewStats {...this.props} /></Col>,
    //   <Col key="readme" sm={12} md={9}><ProjectViewReadme key="readme" {...this.props} /></Col>
    // ]
    // Hide the stats until we can actually get them from the server
    return <Col key="readme" sm={12} md={9}><ProjectViewReadme key="readme" readme={this.props.data.readme} /></Col>
  }
}

class ProjectViewKus extends Component {

  render() {
    return [
      <Col key="kulist" sm={12} md={4}>
        {this.props.kuList}
      </Col>,
      <Col key="ku" sm={12} md={8}>
        <Route path={this.props.kuUrl}
          render={props => this.props.kuView(props) }/>
      </Col>
    ]
  }
}

class ProjectMergeRequestList extends Component {

  render() {
    return [
      <Col key="mrList" sm={12} md={4} lg={3} xl={2}>
        {this.props.mrList}
      </Col>,
      <Col key="mr" sm={12} md={8} lg={9} xl={10}>
        <Route path={this.props.mrUrl}
          render={props => this.props.mrView(props) }/>
      </Col>
    ]
  }
}

class FileFolderList extends Component {
  render() {
    const alertIcon = <div className="simple-tooltip">
      <FontAwesomeIcon icon={faExclamationCircle} />
      <span className="tooltiptext">This file has pending changes!</span>
    </div>;
    let alerts, mrIids;
    if (this.props.alerts) {
      alerts = this.props.alerts.map((el) => el ? alertIcon : '');
      mrIids = this.props.mrIids;
    }
    else {
      alerts = this.props.paths.map(() => '');
      mrIids = this.props.paths.map(() => []);
    }
    const emptyView = this.props.emptyView;
    if ((this.props.paths.length < 1) && emptyView != null) return emptyView;
    const rows = this.props.paths.map((p, i) => {
      return <tr key={p}><td><Link to={p}>{p}</Link> {alerts[i]} {mrIids[i]}</td></tr>
    });
    return <Table>
      <tbody>{rows}</tbody>
    </Table>
  }
}

class NotebookFolderList extends Component {
  render() {
    const alerts = this.props.paths ?
      this.props.paths.map(path => this.props.files.modifiedFiles[path] !== undefined) : undefined;
    const mrIids = this.props.paths ?
      this.props.paths.map(path => {
        if (!this.props.files.modifiedFiles[path]) return [];
        return this.props.files.modifiedFiles[path].map((mrInfo, i) => {
          return <Link key={i} to={`${this.props.mrOverviewUrl}/${mrInfo.mrIid}`}>&nbsp;[{mrInfo.source_branch}]</Link>;
        });
      }) : undefined;

    return [
      <ImageBuildInfo key="imagebuild" imageBuild={this.props.imageBuild}
        externalUrl={this.props.externalUrl}
        onProjectRefresh={this.props.onProjectRefresh} />,
      <FileFolderList key="filelist"
        paths={this.props.paths}
        alerts={alerts}
        mrIids={mrIids}
        emptyView={this.props.launchNotebookServerButton} />
    ]
  }
}

class ProjectFilesCategorizedList extends Component {
  render() {

    return <Switch>
      <Route path={this.props.notebooksUrl} render={props => {
        return <NotebookFolderList
          externalUrl={this.props.externalUrl}
          imageBuild={this.props.imageBuild}
          onProjectRefresh={this.props.onProjectRefresh}
          paths={this.props.files.notebooks}
          files={this.props.files}
          launchNotebookServerButton={this.props.launchNotebookServerButton}
        /> }}
      />
      <Route path={this.props.dataUrl} render={props => <FileFolderList paths={this.props.files.data} /> } />
      <Route render={() => <p>Files</p> } />
    </Switch>
  }
}

class ProjectViewFiles extends Component {

  render() {
    return [
      <Col key="files" sm={12} md={2}>
        <ProjectFilesNav
          notebooksUrl={this.props.notebooksUrl}
          mrOverviewUrl={this.props.mrOverviewUrl}
          dataUrl={this.props.dataUrl} />
      </Col>,
      <Col key="notebook" sm={12} md={10}>
        <Switch>
          <Route path={this.props.notebookUrl}
            render={props => this.props.notebookView(props) } />
          <Route path={this.props.datumUrl}
            render={p => this.props.lineageView(p) } />
          <Route render={props => <ProjectFilesCategorizedList {...props } {...this.props } /> } />
        </Switch>
      </Col>
    ]
  }
}

class RepositoryUrls extends Component {
  render() {
    const externalUrl = this.props.externalUrl;
    return [
      <strong key="header">Repository URL</strong>,
      <Table key="table" size="sm">
        <tbody>
          <tr>
            <th scope="row">SSH</th>
            <td>{this.props.system.ssh_url}</td>
          </tr>
          <tr>
            <th scope="row">HTTP</th>
            <td>{this.props.system.http_url}</td>
          </tr>
        </tbody>
      </Table>,
      <a key="link" target="_blank" href={externalUrl} className="btn btn-primary" role="button">View in GitLab</a>
    ]
  }
}

class ProjectTags extends Component {
  constructor(props) {
    super(props);
    this.state = ProjectTags.getDerivedStateFromProps(props, {});
    this.onValueChange = this.handleChange.bind(this);
    this.onSubmit = this.handleSubmit.bind(this);
  }

  static tagListString(props) {
    const tagList = sortedTagList(props.tag_list)
    return tagList.join(', ');
  }

  static getDerivedStateFromProps(nextProps, prevState) {
    const update = {value: ProjectTags.tagListString(nextProps) };
    return {...prevState, ...update};
  }

  handleChange(e) { this.setState({value: e.target.value}); }

  handleSubmit(e) { e.preventDefault(); this.props.onProjectTagsChange(this.state.value); }

  render() {
    const inputField = this.props.settingsReadOnly ?
      <Input readOnly value={this.state.value} /> :
      <Input value={this.state.value} onChange={this.onValueChange} />;
    let submit = (ProjectTags.tagListString(this.props) !== this.state.value) ?
      <Button color="primary">Update</Button> :
      <span></span>
    return <Form onSubmit={this.onSubmit}>
      <FormGroup>
        <Label for="project_tags">Project Tags</Label>
        {inputField}
        <FormText>Comma-separated list of tags</FormText>
      </FormGroup>
      {submit}
    </Form>
  }
}

class ProjectDescription extends Component {
  constructor(props) {
    super(props);
    this.state = ProjectDescription.getDerivedStateFromProps(props, {});
    this.onValueChange = this.handleChange.bind(this);
    this.onSubmit = this.handleSubmit.bind(this);
  }

  static getDerivedStateFromProps(nextProps, prevState) {
    const update = {value: nextProps.core.description };
    return {...prevState, ...update};
  }

  handleChange(e) { this.setState({value: e.target.value}); }

  handleSubmit(e) { e.preventDefault(); this.props.onProjectDescriptionChange(this.state.value); }

  render() {
    const inputField = this.props.settingsReadOnly ?
      <Input readOnly value={this.state.value} /> :
      <Input value={this.state.value} onChange={this.onValueChange} />;
    let submit = (this.props.core.description !== this.state.value) ?
      <Button color="primary">Update</Button> :
      <span></span>
    return <Form onSubmit={this.onSubmit}>
      <FormGroup>
        <Label for="project_tags">Project Description</Label>
        {inputField}
        <FormText>A short description for the project</FormText>
      </FormGroup>
      {submit}
    </Form>
  }
}

class ProjectSettings extends Component {
  render() {
    return <Col key="settings" xs={12}>
      <Row>
        <Col xs={12} md={10} lg={6}>
          <ProjectTags
            tag_list={this.props.system.tag_list}
            onProjectTagsChange={this.props.onProjectTagsChange}
            settingsReadOnly={this.props.settingsReadOnly} />
        </Col>
        <Col xs={12} md={10} lg={6}><RepositoryUrls {...this.props} /></Col>
      </Row>
      <Row>
        <Col xs={12} md={10} lg={6}>
          <ProjectDescription {...this.props}/>
        </Col>
      </Row>
    </Col>
  }
}

class ProjectView extends Component {

  render() {
    return [
      <Row key="header"><Col xs={12}><ProjectViewHeader key="header" {...this.props} /></Col></Row>,
      <Row key="nav"><Col xs={12}><ProjectNav key="nav" {...this.props} /></Col></Row>,
      <Row key="space"><Col key="space" xs={12}>&nbsp;</Col></Row>,
      <Container key="content" fluid>
        <Row>
          <Route exact path={this.props.overviewUrl}
            render={props => <ProjectViewOverview key="overview" {...this.props} /> }/>
          <Route path={this.props.kusUrl}
            render={props => <ProjectViewKus key="kus" {...this.props} /> }/>
          <Route path={this.props.notebooksUrl}
            render={props => <ProjectViewFiles key="files-notebook" {...this.props} /> }/>
          <Route path={this.props.dataUrl}
            render={props => <ProjectViewFiles key="files-data" {...this.props} /> }/>
          <Route path={this.props.settingsUrl}
            render={props => <ProjectSettings key="settings" {...this.props} /> }/>
          <Route path={this.props.mrOverviewUrl}
            render={props => <ProjectMergeRequestList key="files-changes" {...this.props} /> }/>
        </Row>
      </Container>
    ]
  }
}

class ProjectListRow extends Component {
  render() {
    const projectsUrl = this.props.projectsUrl;
    const title =
      <Link to={`${projectsUrl}/${this.props.id}`}>
        {this.props.path_with_namespace || 'no title'}
      </Link>
    const description = this.props.description !== '' ? this.props.description : 'No description available';
    return (
      <Row className="project-list-row">
        <Col md={2} lg={1}><Avatar person={this.props.owner} /></Col>
        <Col md={10} lg={11}>
          <p><b>{title}</b>&nbsp;&nbsp;&nbsp;&nbsp;&nbsp;<ProjectTagList taglist={this.props.tag_list} /></p>
          <p>{description} <TimeCaption caption="Updated" time={this.props.last_activity_at} /> </p>
        </Col>
      </Row>
    );
  }
}

class ProjectList extends Component {
  render() {
    const projects = this.props.projects;
    const hasUser = this.props.user && this.props.user.id != null;
    const rows = projects.map((d, i) => <ProjectListRow key={i} projectsUrl={this.props.urlMap.projectsUrl} {...d} />);
    return [
      <Row key="header">
        <Col md={3} lg={2}><h1>Projects</h1></Col>
        <Col md={2}>
          {
            (hasUser) ?
              <Link className="btn btn-primary" role="button" to={this.props.urlMap.projectNewUrl}>New Project</Link> :
              <span></span>
          }
        </Col>
      </Row>,
      <Row key="spacer"><Col md={8}>&nbsp;</Col></Row>,
      <Row key="projects"><Col md={8}>{rows}</Col></Row>
    ]
  }
}

export default { ProjectNew, ProjectView, ProjectList };
export { ProjectListRow };<|MERGE_RESOLUTION|>--- conflicted
+++ resolved
@@ -137,7 +137,6 @@
   }
 }
 
-<<<<<<< HEAD
 class ImageBuildInfoBadge extends Component {
   render() {
     const imageBuild = this.props.imageBuild || {status: 'success'};
@@ -153,13 +152,6 @@
     e.preventDefault();
     onCreateMergeRequest(branch);
   }
-=======
-class MergeRequestSuggestions extends Component {
-  handleCreateMergeRequest(e, onCreateMergeRequest, branch) {
-    e.preventDefault();
-    onCreateMergeRequest(branch);
-  }
->>>>>>> 84647afb
   getCreateMRButton(branch) {
     return (
       <Button color="success" onClick={(e) => {
@@ -201,10 +193,6 @@
     const starIcon = this.props.starred ? faStarSolid : faStarRegular;
     return (
       <Container fluid>
-<<<<<<< HEAD
-=======
-        <ImageBuildInfo imageBuild={this.props.imageBuild} onProjectRefresh={this.props.onProjectRefresh} />
->>>>>>> 84647afb
         <MergeRequestSuggestions externalUrl={this.props.externalUrl} canCreateMR={this.props.canCreateMR}
           onCreateMergeRequest={this.props.onCreateMergeRequest} suggestedMRBranches={this.props.suggestedMRBranches} />
         <Row>
